--- conflicted
+++ resolved
@@ -28,19 +28,11 @@
 clap = { version = "4.3.19", features = ["derive"] }
 indexmap = "2.0.0"
 
-<<<<<<< HEAD
-wasmparser    = { git = "https://github.com/wasmfx/wasmfx-tools", tag = "v1.202.0" }
-wasm-metadata = { git = "https://github.com/wasmfx/wasmfx-tools", tag = "v1.202.0" }
-wasm-encoder  = { git = "https://github.com/wasmfx/wasmfx-tools", tag = "v1.202.0" }
-wit-parser    = { git = "https://github.com/wasmfx/wasmfx-tools", tag = "v1.202.0" }
-wit-component = { git = "https://github.com/wasmfx/wasmfx-tools", tag = "v1.202.0" }
-=======
-wasmparser = "0.205.0"
-wasm-encoder = "0.205.0"
-wasm-metadata = "0.205.0"
-wit-parser = "0.205.0"
-wit-component = "0.205.0"
->>>>>>> bff62be1
+wasmparser    = { git = "https://github.com/wasmfx/wasmfx-tools", tag = "v1.205.0" }
+wasm-metadata = { git = "https://github.com/wasmfx/wasmfx-tools", tag = "v1.205.0" }
+wasm-encoder  = { git = "https://github.com/wasmfx/wasmfx-tools", tag = "v1.205.0" }
+wit-parser    = { git = "https://github.com/wasmfx/wasmfx-tools", tag = "v1.205.0" }
+wit-component = { git = "https://github.com/wasmfx/wasmfx-tools", tag = "v1.205.0" }
 
 wit-bindgen-core = { path = 'crates/core', version = '0.24.0' }
 wit-bindgen-c = { path = 'crates/c', version = '0.24.0' }
